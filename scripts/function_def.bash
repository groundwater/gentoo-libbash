EAPI=3

src_unpack() {
	EAPI=$((EAPI+1))
}

src_unpack
src_unpack

MY_PV=2.0.3-r1

nested_func_with_args() {
	ARG6=$1
	ARG7=$3
}

func_with_args() {
	ARG1=$1
	ARG2=$2
	ARG3=$3
	ARG4=$4
	ARG5=$5
	nested_func_with_args $4
}
FOO001="4		5"
ARRAY=(1 2 3)
func_with_args ${ARRAY[@]} $FOO001
func_with_args 100 $ARG2 $ARG3 $ARG4

func_with_return()
{
    return 1
    NOT_EXIST=1
}
func_with_return
RETURN_STATUS=$?
func_with_return2()
{
    true
    return
    NOT_EXIST=1
}
func_with_return2
RETURN_STATUS2=$?

func_nested1() {
    echo $foo_nested ${bar_nested[0]}
}
func_nested2() {
    local foo_nested=hi bar_nested=(1 2
    3)
    func_nested1
}
func_nested2
<<<<<<< HEAD
let() {
    echo "overloaded let"
}
let "1 + 2"
func_positional_args() {
    IFS="abc" echo "$*"
    IFS="abc" echo $*
    IFS=abc
    echo "$*"
    echo $*
}
func_positional_args 1 2 3
=======

if true; then
    function_in_compound_statement() {
        echo "function_in_compound_statement"
    }
fi
if false; then
    function_in_compound_statement() {
        echo "I should not get called"
    }
fi
function_in_compound_statement
>>>>>>> ff1810c6
<|MERGE_RESOLUTION|>--- conflicted
+++ resolved
@@ -52,7 +52,7 @@
     func_nested1
 }
 func_nested2
-<<<<<<< HEAD
+
 let() {
     echo "overloaded let"
 }
@@ -65,7 +65,6 @@
     echo $*
 }
 func_positional_args 1 2 3
-=======
 
 if true; then
     function_in_compound_statement() {
@@ -77,5 +76,4 @@
         echo "I should not get called"
     }
 fi
-function_in_compound_statement
->>>>>>> ff1810c6
+function_in_compound_statement