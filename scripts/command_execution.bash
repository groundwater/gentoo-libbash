function hi()
{
	echo "Hello World"
}
hi
echo hello world
true
false
FOO001=$(echo hello)
FOO002=$(hi)
true && 
    echo "right"
false && echo "wrong"
! true && echo "wrong"
false || echo "right"
true || 
    echo "wrong"
echo "end"
: ${DEFAULTED:="yes"}
FOO="abc" echo "command environment"
export FOO003=1 FOO004=abc FOO005=(1 2 3) FOO002
export foo
abc=1 export foo
echo "hi" > /dev/null

function unset_inner()
{
    local FOO006=3 
    unset FOO006 FOO007
}
function unset_outer()
{
    local FOO006=1 FOO007=2
    unset_inner
    echo "FOO006=$FOO006 in unset_outer"
    echo "FOO007=$FOO007 in unset_outer"
    unset FOO006
    echo "FOO006=$FOO006 in unset_outer"
}
unset_outer
echo "FOO006=$FOO006 in global"
FOO006=0
echo "FOO006=$FOO006 in global"
unset FOO006
echo "FOO006=$FOO006 in global"
declare -F unset_outer
unset -f unset_outer
declare -F unset_outer
echo '$FOO006 "abc" $(( 1 + 2 )) $(echo hi) ...'
echo "abc $(echo def) ghi"
FOO008="abc $(echo def) ghi"
eval "FOO009=10"
eval "echo abc" "def" "xyz"
shopt -s extglob
shopt -p
printf "%s %s\n" abc def
printf "%s %s\n" $FOO001, def
<<<<<<< HEAD
((FOO010=1))
=======
echo "abc #av### ##" # for comment
>>>>>>> 6297f1da
<|MERGE_RESOLUTION|>--- conflicted
+++ resolved
@@ -55,8 +55,5 @@
 shopt -p
 printf "%s %s\n" abc def
 printf "%s %s\n" $FOO001, def
-<<<<<<< HEAD
 ((FOO010=1))
-=======
-echo "abc #av### ##" # for comment
->>>>>>> 6297f1da
+echo "abc #av### ##" # for comment