/*
   Please use git log for copyright holder and year information

   This file is part of libbash.

   libbash is free software: you can redistribute it and/or modify
   it under the terms of the GNU General Public License as published by
   the Free Software Foundation, either version 2 of the License, or
   (at your option) any later version.

   libbash is distributed in the hope that it will be useful,
   but WITHOUT ANY WARRANTY; without even the implied warranty of
   MERCHANTABILITY or FITNESS FOR A PARTICULAR PURPOSE.  See the
   GNU General Public License for more details.

   You should have received a copy of the GNU General Public License
   along with libbash.  If not, see <http://www.gnu.org/licenses/>.
*/
grammar bashast;
options
{
	backtrack	= true;
	output	= AST;
	language	= Java;
	ASTLabelType	= CommonTree;
	memoize		= true;
}
tokens{
	ARG;
	ARRAY;
	ARRAY_SIZE;
	BRACE_EXP;
	EMPTY_BRACE_EXPANSION_ATOM;
	COMMAND_SUB;
	CASE_PATTERN;
	CASE_COMMAND;
	SUBSHELL;
	CURRENT_SHELL;
	COMPOUND_ARITH;
	COMPOUND_COND;
	CFOR;
	FOR_INIT;
	FOR_COND;
	FOR_MOD;
	IF_STATEMENT;
	FNAME;
	OP;
	PRE_INCR;
	PRE_DECR;
	POST_INCR;
	POST_DECR;
	PROCESS_SUBSTITUTION;
	VAR_REF;
	NEGATION;
	LIST;
	STRING;
	COMMAND;
	FILE_DESCRIPTOR;
	FILE_DESCRIPTOR_MOVE;
	REDIR;
	ARITHMETIC_CONDITION;
	ARITHMETIC_EXPRESSION;
	KEYWORD_TEST;
	BUILTIN_TEST;
	MATCH_ANY_EXCEPT;
	EXTENDED_MATCH_EXACTLY_ONE;
	EXTENDED_MATCH_AT_MOST_ONE;
	EXTENDED_MATCH_NONE;
	EXTENDED_MATCH_ANY;
	EXTENDED_MATCH_AT_LEAST_ONE;
	MATCH_ANY;
	MATCH_ANY_EXCEPT;
	MATCH_ALL;
	MATCH_ONE;
	CHARACTER_CLASS;
	EQUIVALENCE_CLASS;
	COLLATING_SYMBOL;
	SINGLE_QUOTED_STRING;
	DOUBLE_QUOTED_STRING;
	VARIABLE_DEFINITIONS;
	// parameter expansion operators
	USE_DEFAULT_WHEN_UNSET;
	USE_ALTERNATE_WHEN_UNSET;
	DISPLAY_ERROR_WHEN_UNSET;
	ASSIGN_DEFAULT_WHEN_UNSET;
	USE_DEFAULT_WHEN_UNSET_OR_NULL;
	USE_ALTERNATE_WHEN_UNSET_OR_NULL;
	DISPLAY_ERROR_WHEN_UNSET_OR_NULL;
	ASSIGN_DEFAULT_WHEN_UNSET_OR_NULL;
	OFFSET;
	LIST_EXPAND;
	REPLACE_FIRST;
	REPLACE_ALL;
	REPLACE_AT_START;
	REPLACE_AT_END;
	LAZY_REMOVE_AT_START;
	LAZY_REMOVE_AT_END;
	// Avoid ambiguity (being a sign or an operator)
	PLUS_SIGN;
	MINUS_SIGN;
	// Operators
	NOT_EQUALS;
}

start	:	(flcomment)? EOL* clist BLANK* (SEMIC|AMP|EOL)? -> clist;
//Because the comment token doesn't handle the first comment in a file if it's on the first line, have a parser rule for it
flcomment
	:	POUND ~(EOL)* EOL;
clist
	:	list_level_2 -> ^(LIST list_level_2);
list_level_1
	:	(function|pipeline) (BLANK!*(LOGICAND^|LOGICOR^)BLANK!* (function|pipeline))*;
// ';' '&' and EOL have lower operator precedence than '&&' and '||' so we need level2 here
list_level_2
	:	list_level_1 (BLANK!? command_separator (BLANK!? EOL!)* BLANK!? list_level_1)*;
command_separator
	:	SEMIC!
	|	AMP^
	|	EOL!;
pipeline
	:	BLANK!* time? ((BANG) => (BANG BLANK!+))? command^ (BLANK!* PIPE^ BLANK!* command)*;
time	:	TIME^ BLANK!+ ((time_posix) => time_posix)?;
time_posix
	:	TIME_POSIX BLANK!+;
//The structure of a command in bash
command
	:	compound_command
	|	simple_command;
//Simple bash commands
simple_command
	:	variable_definitions BLANK!+ bash_command^ redirect*
	|	variable_definitions -> ^(VARIABLE_DEFINITIONS variable_definitions)
	|	bash_command^ redirect*;
variable_definitions
	:	(LOCAL BLANK!+)? var_def (BLANK!+ var_def)*;
bash_command
	:	fname_no_res_word (BLANK+ fname)* -> ^(COMMAND fname_no_res_word fname*);
redirect:	BLANK!* here_string_op^ BLANK!* fname
	|	BLANK!* here_doc_op^ BLANK!* fname EOL! heredoc
	|	BLANK* redir_op BLANK* redir_dest -> ^(REDIR redir_op redir_dest)
	|	BLANK!* process_substitution;
redir_dest
	:	DIGIT MINUS?
	|	fname //path to a file
	|	file_desc_as_file; //handles file descriptors0
file_desc_as_file
	:	AMP DIGIT -> FILE_DESCRIPTOR[$DIGIT]
	|	AMP DIGIT MINUS -> FILE_DESCRIPTOR_MOVE[$DIGIT];
heredoc	:	(fname EOL!)*;
here_string_op
	:	HERE_STRING_OP;
here_doc_op
	:	LSHIFT MINUS -> OP["<<-"]
	|	LSHIFT -> OP["<<"];
redir_op:	AMP LESS_THAN -> OP["&<"]
	|	GREATER_THAN AMP -> OP[">&"]
	|	LESS_THAN AMP -> OP["<&"]
	|	LESS_THAN GREATER_THAN -> OP["<>"]
	|	RSHIFT -> OP[">>"]
	|	AMP GREATER_THAN -> OP["&>"]
	|	AMP RSHIFT -> OP ["&>>"]
	|	LESS_THAN
	|	GREATER_THAN
	|	DIGIT redir_op;
brace_expansion
	:	LBRACE BLANK* brace_expansion_inside BLANK* RBRACE -> ^(BRACE_EXP brace_expansion_inside);
brace_expansion_inside
	:	commasep|range;
range	:	DIGIT DOTDOT^ DIGIT
	|	LETTER DOTDOT^ LETTER;
brace_expansion_part
	:	brace_expansion
	|	((~COMMA) => fname_part)+ -> ^(STRING fname_part+)
	|	var_ref
	|	command_sub
	|	-> EMPTY_BRACE_EXPANSION_ATOM;
commasep:	brace_expansion_part(COMMA! brace_expansion_part)+;
command_sub
	:	DOLLAR LPAREN clist BLANK? RPAREN -> ^(COMMAND_SUB clist)
	|	TICK clist BLANK? TICK -> ^(COMMAND_SUB clist) ;
//compound commands
compound_command
	:	for_expr
	|	sel_expr
	|	if_expr
	|	while_expr
	|	until_expr
	|	case_expr
	|	subshell
	|	current_shell
	|	arith_comparison
	|	cond_comparison;
//Expressions allowed inside a compound command
for_expr:	FOR BLANK+ name (wspace IN (BLANK+ fname)+)? semiel DO wspace* clist semiel DONE -> ^(FOR name (fname+)? clist)
	|	FOR BLANK* LLPAREN EOL? (BLANK* init=arithmetic BLANK*|BLANK+)? (SEMIC (BLANK? fcond=arithmetic BLANK*|BLANK+)? SEMIC|DOUBLE_SEMIC) (BLANK* mod=arithmetic)? wspace* RRPAREN semiel DO wspace clist semiel DONE
		-> ^(CFOR ^(FOR_INIT $init)? ^(FOR_COND $fcond)? clist ^(FOR_MOD $mod)?)
	;
sel_expr:	SELECT BLANK+ name (wspace IN BLANK+ word)? semiel DO wspace* clist semiel DONE -> ^(SELECT name (word)? clist)
	;
if_expr	:	IF wspace+ ag=clist semiel THEN wspace+ iflist=clist semiel EOL* (elif_expr)* (ELSE wspace+ else_list=clist semiel EOL*)? FI
		-> ^(IF_STATEMENT ^(IF $ag $iflist) (elif_expr)* ^(ELSE $else_list)?)
	;
elif_expr
	:	ELIF BLANK+ ag=clist semiel THEN wspace+ iflist=clist semiel -> ^(IF["if"] $ag $iflist);
while_expr
	:	WHILE wspace? istrue=clist semiel DO wspace dothis=clist semiel DONE -> ^(WHILE $istrue $dothis)
	;
until_expr
	:	UNTIL wspace? istrue=clist semiel DO wspace dothis=clist semiel DONE -> ^(UNTIL $istrue $dothis)
	;
// double semicolon is optional for the last alternative
case_expr
	:	CASE BLANK+ word wspace IN wspace case_body? ESAC -> ^(CASE word case_body?);
case_body
	:	case_stmt (wspace* DOUBLE_SEMIC case_stmt)* wspace* DOUBLE_SEMIC? wspace* -> case_stmt*;
case_stmt
	:	wspace* (LPAREN BLANK*)? case_pattern (BLANK* PIPE BLANK? case_pattern)* BLANK* RPAREN (wspace* clist)?
		-> ^(CASE_PATTERN case_pattern+ (CASE_COMMAND clist)?);
case_pattern
	:	command_sub
	|	fname
	|	TIMES;
//A grouping of commands executed in a subshell
subshell:	LPAREN wspace? clist (BLANK* SEMIC)? (BLANK* EOL)* BLANK* RPAREN -> ^(SUBSHELL clist);
//A grouping of commands executed in the current shell
current_shell
	:	LBRACE wspace clist semiel wspace* RBRACE -> ^(CURRENT_SHELL clist);
//comparison using arithmetic
arith_comparison
	:	LLPAREN wspace? arithmetic wspace? RRPAREN -> ^(COMPOUND_ARITH arithmetic);
cond_comparison
	:	cond_expr -> ^(COMPOUND_COND cond_expr);
//Variables
//Defining a variable
//It's not legal to do FOO[1]=(a b c)
var_def
	:	name LSQUARE BLANK? explicit_arithmetic BLANK* RSQUARE EQUALS fname? -> ^(EQUALS ^(name explicit_arithmetic) fname?)
	|	name EQUALS^ value?;
//Possible values of a variable
value	:	fname
	|	LPAREN! wspace!* arr_val RPAREN!;
//allow the parser to create array variables
arr_val	:
	|	(ag+=array_atom wspace*)+ -> ^(ARRAY $ag+);
array_atom
	:	(LSQUARE) => LSQUARE! BLANK!* explicit_arithmetic BLANK!? RSQUARE! EQUALS^ fname
	|	fname;
//Referencing a variable (different possible ways/special parameters)
var_ref
	:	DOLLAR LBRACE BLANK* var_exp BLANK* RBRACE -> ^(VAR_REF var_exp)
	|	DOLLAR name -> ^(VAR_REF name)
	|	DOLLAR num -> ^(VAR_REF num)
	|	DOLLAR TIMES -> ^(VAR_REF TIMES)
	|	DOLLAR AT -> ^(VAR_REF AT)
	|	DOLLAR POUND -> ^(VAR_REF POUND)
	|	DOLLAR QMARK -> ^(VAR_REF QMARK)
	|	DOLLAR MINUS -> ^(VAR_REF MINUS)
	|	DOLLAR BANG -> ^(VAR_REF BANG);
//Variable expansions
var_exp	:	var_name (
				  parameter_value_operator word
					-> ^(parameter_value_operator var_name word)
				| COLON wspace* os=explicit_arithmetic (COLON len=explicit_arithmetic)?
					-> ^(OFFSET var_name $os ^($len)?)
				| parameter_delete_operator parameter_pattern_part+
					-> ^(parameter_delete_operator var_name ^(STRING parameter_pattern_part+))
				| parameter_replace_operator parameter_replace_pattern (SLASH parameter_replace_string?)?
					-> ^(parameter_replace_operator var_name parameter_replace_pattern parameter_replace_string?)
				| -> var_name
			 )
	|	BANG var_name_for_bang  (
					   TIMES -> ^(BANG var_name_for_bang TIMES)
					 | AT -> ^(BANG var_name_for_bang AT)
					 | LSQUARE (op=TIMES|op=AT) RSQUARE -> ^(LIST_EXPAND var_name_for_bang $op)
					 | -> ^(VAR_REF var_name_for_bang)
					)
	|	var_size_ref
	|	TIMES
	|	AT;
parameter_delete_operator
	:	POUND -> LAZY_REMOVE_AT_START
	|	POUNDPOUND -> REPLACE_AT_START
	|	PCT -> LAZY_REMOVE_AT_END
	|	PCTPCT -> REPLACE_AT_END;
parameter_value_operator
	:	COLON MINUS -> USE_DEFAULT_WHEN_UNSET_OR_NULL
	|	COLON EQUALS -> ASSIGN_DEFAULT_WHEN_UNSET_OR_NULL
	|	COLON QMARK -> DISPLAY_ERROR_WHEN_UNSET_OR_NULL
	|	COLON PLUS -> USE_ALTERNATE_WHEN_UNSET_OR_NULL
	|	MINUS -> USE_DEFAULT_WHEN_UNSET
	|	EQUALS -> ASSIGN_DEFAULT_WHEN_UNSET
	|	QMARK -> DISPLAY_ERROR_WHEN_UNSET
	|	PLUS -> USE_ALTERNATE_WHEN_UNSET;
parameter_replace_pattern
	:	((~SLASH) => parameter_pattern_part)+ -> ^(STRING parameter_pattern_part+);
parameter_pattern_part
	:	fname_part|BLANK|SEMIC;
parameter_replace_string
	:	parameter_pattern_part+ -> ^(STRING parameter_pattern_part+);
parameter_replace_operator
	:	SLASH SLASH -> REPLACE_ALL
	|	SLASH PCT -> REPLACE_AT_END
	|	SLASH POUND -> REPLACE_AT_START
	|	SLASH -> REPLACE_FIRST;
//Allowable refences to values
//either directly or through array
var_name
	:	num
	|	var_name_no_digit;
//Inside arithmetic we can't allow digits
var_name_no_digit
	:	name^ LSQUARE! (AT|TIMES|explicit_arithmetic) RSQUARE!
	|	name
	|	POUND;
//with bang the array syntax is used for array indexes
var_name_for_bang
	:	num|name|POUND;
var_size_ref
	:	POUND name LSQUARE array_size_index RSQUARE -> ^(POUND ^(name array_size_index))
	|	POUND^ name;
array_size_index
	:	DIGIT+
	|	(AT|TIMES) -> ARRAY_SIZE;
//Conditional Expressions
cond_expr
	:	LSQUARE LSQUARE wspace keyword_cond wspace RSQUARE RSQUARE -> ^(KEYWORD_TEST keyword_cond)
	|	LSQUARE wspace builtin_cond wspace RSQUARE -> ^(BUILTIN_TEST builtin_cond)
	|	TEST_EXPR wspace builtin_cond-> ^(BUILTIN_TEST builtin_cond);
cond_primary
	:	LPAREN! BLANK!* keyword_cond BLANK!* RPAREN!
	|	keyword_cond_binary
	|	keyword_cond_unary
	|	fname;
keyword_cond_binary
	:	cond_part BLANK!* binary_str_op_keyword^ BLANK!? cond_part;
keyword_cond_unary
	:	uop^ BLANK!+ cond_part;
builtin_cond_primary
	:	LPAREN! BLANK!* builtin_cond BLANK!* RPAREN!
	|	builtin_cond_binary
	|	builtin_cond_unary
	|	fname;
builtin_cond_binary
	:	cond_part BLANK!* binary_string_op_builtin^ BLANK!* cond_part;
builtin_cond_unary
	:	uop^ BLANK!+ cond_part;
keyword_cond
	:	(negate_primary|cond_primary) (BLANK!* (LOGICOR^|LOGICAND^) BLANK!* keyword_cond)?;
builtin_cond
	:	(negate_builtin_primary|builtin_cond_primary) (BLANK!* (LOGICOR^|LOGICAND^) BLANK!* builtin_cond)?;
negate_primary
	:	BANG BLANK+ cond_primary -> ^(NEGATION cond_primary);
negate_builtin_primary
	:	BANG BLANK+ builtin_cond_primary -> ^(NEGATION builtin_cond_primary);
binary_str_op_keyword
	:	bop
	|	EQUALS EQUALS -> OP["=="]
	|	EQUALS
	|	BANG EQUALS -> OP["!="]
	|	LESS_THAN
	|	GREATER_THAN;
binary_string_op_builtin
	:	bop
	|	EQUALS EQUALS -> EQUALS
	|	EQUALS
	|	BANG EQUALS -> NOT_EQUALS
	|	ESC_LT
	|	ESC_GT;
bop	:	MINUS! NAME^;
unary_cond
	:	uop^ BLANK! cond_part;
uop	:	MINUS! LETTER;
//Allowable parts of conditions
cond_part:	brace_expansion
	|	fname;
//Rules for whitespace/line endings
wspace	:	BLANK+|EOL+;
semiel	:	BLANK* (SEMIC|EOL) BLANK*;

//definition of word.  this is just going to grow...
word	:	(brace_expansion) => brace_expansion
	|	(command_sub) => command_sub
	|	(var_ref) => var_ref
	|	(num) => num
	|	(arithmetic_expansion) => arithmetic_expansion
	|	fname;

num
options{k=1;backtrack=false;}
	:	DIGIT|NUMBER;
//A rule for filenames/strings
res_word_str
	:	CASE|DO|DONE|ELIF|ELSE|ESAC|FI|FOR|FUNCTION|IF|IN|SELECT|THEN|UNTIL|WHILE|TIME|LOCAL;
//Any allowable part of a string, including slashes, no pounds
str_part
	:	ns_str_part
	|	SLASH;
//Parts of strings, no slashes, no reserved words
//Using negation leads to code that doesn't compile with the C backend
//Should be investigated and filed upstream
//Problematic: ~(CASE|DO|DONE|ELIF|ELSE|ESAC|FI|FOR|FUNCTION|IF|IN|SELECT|THEN|UNTIL|WHILE|TIME)
ns_str_part
	:	num
	|	name
	|	esc_char
	|OTHER|EQUALS|PCT|PCTPCT|MINUS|DOT|DOTDOT|COLON|TEST_EXPR
	|TILDE|MUL_ASSIGN|DIVIDE_ASSIGN|MOD_ASSIGN|PLUS_ASSIGN|MINUS_ASSIGN
	|TIME_POSIX|LSHIFT_ASSIGN|RSHIFT_ASSIGN|AND_ASSIGN|XOR_ASSIGN
	|OR_ASSIGN|CARET|POUND|POUNDPOUND|COMMA;

//Generic strings/filenames.
fname	:	(~POUND) => fname_part fname_part* -> ^(STRING fname_part+);
//A string that is NOT a bash reserved word
fname_no_res_word
	:	(~POUND) => nqstr_part+ fname_part* -> ^(STRING nqstr_part+ fname_part*);
fname_part
	:	nqstr_part
	|	res_word_str;
//non-quoted string part rule, allows expansions
nqstr_part
	:	extended_pattern_match
	|	bracket_pattern_match
	|	var_ref
	|	command_sub
	|	arithmetic_expansion
	|	brace_expansion
	|	dqstr
	|	sqstr
	|	str_part
	|	pattern_match_trigger
	|	BANG;
//double quoted string rule, allows expansions
dqstr	:	DQUOTE dqstr_part* DQUOTE -> ^(DOUBLE_QUOTED_STRING dqstr_part*);
dqstr_part
	:	var_ref
	|	command_sub
	|	arithmetic_expansion
	| 	ESC DQUOTE
	|	~(DOLLAR|TICK|DQUOTE);
//single quoted string rule, no expansions
sqstr_part
	: ~SQUOTE*;
sqstr	:	SQUOTE sqstr_part SQUOTE -> ^(SINGLE_QUOTED_STRING sqstr_part);
//certain tokens that trigger pattern matching
pattern_match_trigger
	:	LSQUARE
	|	RSQUARE
	|	QMARK
	|	PLUS
	|	TIMES
	|	AT;
//Pattern matching using brackets
bracket_pattern_match
	:	LSQUARE RSQUARE (BANG|CARET) pattern_match* RSQUARE -> ^(MATCH_ANY_EXCEPT RSQUARE pattern_match*)
	|	LSQUARE RSQUARE pattern_match* RSQUARE -> ^(MATCH_ANY RSQUARE pattern_match*)
	|	LSQUARE (BANG|CARET) pattern_match+ RSQUARE -> ^(MATCH_ANY_EXCEPT pattern_match+)
<<<<<<< HEAD
	|	LSQUARE pattern_match+ RSQUARE -> ^(MATCH_ANY pattern_match+);
=======
	|	LSQUARE pattern_match+ RSQUARE -> ^(MATCH_PATTERN pattern_match+)
	|	TIMES -> MATCH_ALL
	|	QMARK -> MATCH_ONE;
>>>>>>> eaeae335
//allowable patterns with bracket pattern matching
pattern_match
	:	pattern_class_match
	|	pattern_string_part+;
pattern_string_part
	:	var_ref
	|	command_sub
	|	arithmetic_expansion
	|	ns_str_part;

//special class patterns to match: [:alpha:] etc
pattern_class_match
	:	LSQUARE COLON NAME COLON RSQUARE -> ^(CHARACTER_CLASS NAME)
	|	LSQUARE EQUALS pattern_char EQUALS RSQUARE -> ^(EQUIVALENCE_CLASS pattern_char)
	|	LSQUARE DOT NAME DOT RSQUARE -> ^(COLLATING_SYMBOL NAME);
//Characters allowed in matching equivalence classes
pattern_char
	:	LETTER|DIGIT|OTHER|QMARK|COLON|AT|SEMIC|POUND|SLASH|BANG|TIMES|COMMA|PIPE|AMP|MINUS|PLUS|PCT|EQUALS|LSQUARE|RSQUARE|RPAREN|LPAREN|RBRACE|LBRACE|DOLLAR|TICK|DOT|LESS_THAN|GREATER_THAN|SQUOTE|DQUOTE;
//extended pattern matching
extended_pattern_match
	:	QMARK LPAREN fname (PIPE fname)* RPAREN -> ^(EXTENDED_MATCH_AT_MOST_ONE fname+)
	|	TIMES LPAREN fname (PIPE fname)* RPAREN -> ^(EXTENDED_MATCH_ANY fname+)
	|	PLUS LPAREN fname (PIPE fname)* RPAREN -> ^(EXTENDED_MATCH_AT_LEAST_ONE fname+)
	|	AT LPAREN fname (PIPE fname)* RPAREN -> ^(EXTENDED_MATCH_EXACTLY_ONE fname+)
	|	BANG LPAREN fname (PIPE fname)* RPAREN -> ^(EXTENDED_MATCH_NONE fname+);
//The base of the arithmetic operator.  Used for order of operations
arithmetic_var_ref:
	var_ref -> ^(VAR_REF var_ref);
primary	:	num
	|	arithmetic_var_ref
	|	command_sub
	|	var_name_no_digit -> ^(VAR_REF var_name_no_digit)
	|	LPAREN! (arithmetics) RPAREN!;
post_inc_dec
	:	primary BLANK? PLUS PLUS -> ^(POST_INCR primary)
	|	primary BLANK? MINUS MINUS -> ^(POST_DECR primary);
pre_inc_dec
	:	PLUS PLUS BLANK? primary -> ^(PRE_INCR primary)
	|	MINUS MINUS BLANK? primary -> ^(PRE_DECR primary);
unary	:	post_inc_dec
	|	pre_inc_dec
	|	primary BLANK!*
	|	PLUS BLANK* unary -> ^(PLUS_SIGN unary)
	|	MINUS BLANK* unary -> ^(MINUS_SIGN unary)
	|	(TILDE|BANG)^ BLANK!* unary;
exponential
	:	unary (EXP^ BLANK!* unary)* ;
times_division_modulus
	:	exponential ((TIMES^|SLASH^|PCT^) BLANK!* exponential)*;
addsub	:	times_division_modulus ((PLUS^|MINUS^) BLANK!* times_division_modulus)*;
shifts	:	addsub ((LSHIFT^|RSHIFT^) BLANK!* addsub)*;
compare	:	shifts ((LEQ^|GEQ^|LESS_THAN^|GREATER_THAN^) BLANK!* shifts)?;
bitwiseand
	:	compare (AMP^ BLANK!* compare)*;
bitwisexor
	:	bitwiseand (CARET^ BLANK!* bitwiseand)*;
bitwiseor
	:	bitwisexor (PIPE^ BLANK!* bitwisexor)*;
logicand:	bitwiseor (LOGICAND^ BLANK!* bitwiseor)*;
logicor	:	logicand (LOGICOR^ BLANK!* logicand)*;

arithmetic_condition
	:	cnd=logicor QMARK t=logicor COLON f=logicor -> ^(ARITHMETIC_CONDITION $cnd $t $f);

arithmetic_assignment_operator
	:	EQUALS|MUL_ASSIGN|DIVIDE_ASSIGN|MOD_ASSIGN|PLUS_ASSIGN|MINUS_ASSIGN|LSHIFT_ASSIGN|RSHIFT_ASSIGN|AND_ASSIGN|XOR_ASSIGN|OR_ASSIGN;

arithmetic_assignment
	:	((var_name_no_digit|arithmetic_var_ref) BLANK!* arithmetic_assignment_operator^ BLANK!*)? logicor;
arithmetic
	:	arithmetic_condition
	|	arithmetic_assignment;
//The comma operator for arithmetic expansions
arithmetics
	:	arithmetic (COMMA! BLANK!* arithmetic)*;
//explicit arithmetic in places like array indexes
explicit_arithmetic
	:	(DOLLAR LLPAREN BLANK*)? arithmetics RRPAREN? -> arithmetics
	|	(DOLLAR LSQUARE BLANK*)? arithmetics RSQUARE? -> arithmetics;
//Arithmetic expansion
//the square bracket from is deprecated
//http://permalink.gmane.org/gmane.comp.shells.bash.bugs/14479
arithmetic_expansion
	:	DOLLAR LLPAREN BLANK* arithmetics RRPAREN -> ^(ARITHMETIC_EXPRESSION arithmetics)
	|	DOLLAR LSQUARE BLANK* arithmetics RSQUARE -> ^(ARITHMETIC_EXPRESSION arithmetics);

process_substitution
	:	(dir=LESS_THAN|dir=GREATER_THAN)LPAREN clist BLANK* RPAREN -> ^(PROCESS_SUBSTITUTION $dir clist);
//the biggie: functions
function:	FUNCTION BLANK+ function_name (BLANK* parens)? wspace compound_command redirect* -> ^(FUNCTION ^(STRING function_name) compound_command redirect*)
	|	function_name BLANK* parens wspace compound_command redirect* -> ^(FUNCTION["function"] ^(STRING function_name) compound_command redirect*);
//http://article.gmane.org/gmane.comp.shells.bash.bugs/16424
//the rules from bash 3.2 general.c:
//Make sure that WORD is a valid shell identifier, i.e.
//does not contain a dollar sign, nor is quoted in any way.  Nor
//does it consist of all digits.
function_name
	:	(NUMBER|DIGIT)? ~(DOLLAR|SQUOTE|DQUOTE|LPAREN|RPAREN|BLANK|EOL|NUMBER|DIGIT) ~(DOLLAR|SQUOTE|DQUOTE|LPAREN|RPAREN|BLANK|EOL)*;
parens	:	LPAREN BLANK* RPAREN;
name	:	NAME
	|	LETTER
	|	UNDERSCORE;
esc_char:	ESC (DIGIT DIGIT? DIGIT?|LETTER ALPHANUM ALPHANUM?|.);

//****************
// TOKENS/LEXER RULES
//****************

COMMENT
	:	(BLANK|EOL) '#' ~('\n'|'\r')* {$channel=HIDDEN;}
	;
//Bash "reserved words"
BANG	:	'!';
CASE	:	'case';
DO	:	'do';
DONE	:	'done';
ELIF	:	'elif';
ELSE	:	'else';
ESAC	:	'esac';
FI	:	'fi';
FOR	:	'for';
FUNCTION:	'function';
IF	:	'if';
IN	:	'in';
SELECT	:	'select';
THEN	:	'then';
UNTIL	:	'until';
WHILE	:	'while';
LBRACE	:	'{';
RBRACE	:	'}';
TIME	:	'time';

//Other special useful symbols
RPAREN	:	')';
LPAREN	:	'(';
LLPAREN	:	'((';
RRPAREN	:	'))';
LSQUARE	:	'[';
RSQUARE	:	']';
TICK	:	'`';
DOLLAR	:	'$';
AT	:	'@';
DOT	:	'.';
DOTDOT	:	'..';
//Arith ops
TIMES	:	'*';
EQUALS	:	'=';
MINUS	:	'-';
PLUS	:	'+';
EXP	:	'**';
AMP	:	'&';
LEQ	:	'<=';
GEQ	:	'>=';
CARET	:	'^';
LESS_THAN	:	'<';
GREATER_THAN	:	'>';
LSHIFT	:	'<<';
RSHIFT	:	'>>';
MUL_ASSIGN	:	'*=';
DIVIDE_ASSIGN	:	'/=';
MOD_ASSIGN	:	'%=';
PLUS_ASSIGN	:	'+=';
MINUS_ASSIGN	:	'-=';
LSHIFT_ASSIGN	:	'<<=';
RSHIFT_ASSIGN	:	'>>=';
AND_ASSIGN	:	'&=';
XOR_ASSIGN	:	'^=';
OR_ASSIGN	:	'|=';
//some separators
SEMIC	:	';';
DOUBLE_SEMIC
	:	';;';
PIPE	:	'|';
DQUOTE	:	'"';
SQUOTE	:	'\'';
COMMA	:	',';
//Because bash isn't exactly whitespace dependent... need to explicitly handle blanks
BLANK	:	(' '|'\t')+;
EOL	:	('\r'?'\n')+ ;
//some fragments for creating words...
DIGIT	:	'0'..'9';
NUMBER	:	DIGIT DIGIT+;
LETTER	:	('a'..'z'|'A'..'Z');
fragment
ALPHANUM:	(DIGIT|LETTER);
//Some special redirect operators
TILDE	:	'~';
HERE_STRING_OP
	:	'<<<';
//Tokens for parameter expansion
POUND	:	'#';
POUNDPOUND
	:	'##';
PCT	:	'%';
PCTPCT	:	'%%';
SLASH	:	'/';
COLON	:	':';
QMARK	:	'?';
//Operators for conditional statements
TEST_EXPR	:	'test';
LOCAL	:	'local';
LOGICAND :	'&&';
LOGICOR	:	'||';
//Tokens for strings
CONTINUE_LINE
	:	(ESC EOL)+{$channel=HIDDEN;};
ESC_RPAREN
	:	ESC RPAREN;
ESC_LPAREN
	:	ESC LPAREN;
ESC_LT	:	ESC'<';
ESC_GT	:	ESC'>';
//For pipeline
TIME_POSIX
	:	'-p';
//Handle ANSI C escaped characters: escaped octal, escaped hex, escaped ctrl+ chars, then all others
ESC	:	'\\';
UNDERSCORE : '_';
NAME	:	(LETTER|UNDERSCORE)(ALPHANUM|UNDERSCORE)+;
OTHER	:	.;<|MERGE_RESOLUTION|>--- conflicted
+++ resolved
@@ -454,13 +454,9 @@
 	:	LSQUARE RSQUARE (BANG|CARET) pattern_match* RSQUARE -> ^(MATCH_ANY_EXCEPT RSQUARE pattern_match*)
 	|	LSQUARE RSQUARE pattern_match* RSQUARE -> ^(MATCH_ANY RSQUARE pattern_match*)
 	|	LSQUARE (BANG|CARET) pattern_match+ RSQUARE -> ^(MATCH_ANY_EXCEPT pattern_match+)
-<<<<<<< HEAD
-	|	LSQUARE pattern_match+ RSQUARE -> ^(MATCH_ANY pattern_match+);
-=======
-	|	LSQUARE pattern_match+ RSQUARE -> ^(MATCH_PATTERN pattern_match+)
+	|	LSQUARE pattern_match+ RSQUARE -> ^(MATCH_ANY pattern_match+)
 	|	TIMES -> MATCH_ALL
 	|	QMARK -> MATCH_ONE;
->>>>>>> eaeae335
 //allowable patterns with bracket pattern matching
 pattern_match
 	:	pattern_class_match
