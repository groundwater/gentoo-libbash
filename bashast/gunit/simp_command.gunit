--- conflicted
+++ resolved
@@ -28,11 +28,8 @@
 "cat ~/Documents/todo.txt" -> (STRING cat) (STRING ~ / Documents / todo . txt)
 "dodir ${foo}/${bar}" -> (STRING dodir) (STRING (VAR_REF foo) / (VAR_REF bar))
 "local a=123 b=(1 2 3) c" -> (VARIABLE_DEFINITIONS local (= a (STRING 123)) (= b (ARRAY (STRING 1) (STRING 2) (STRING 3))) (EQUALS c))
-<<<<<<< HEAD
 "echo {}{}}{{{}}{{}" -> (STRING echo) (STRING { } { } } { { { } } { { })
-=======
 "echo \"ab#af ###\" #abc" -> (STRING echo) (STRING (DOUBLE_QUOTED_STRING ab # af   ## #))
->>>>>>> 6297f1da
 
 command:
 "asdf=5 cat out.log > result" -> (COMMAND (STRING cat) (STRING out . log) (= asdf (STRING 5)) (REDIR > (STRING result)))
