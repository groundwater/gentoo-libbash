--- conflicted
+++ resolved
@@ -44,57 +44,34 @@
 
     std::lock_guard<std::mutex> parse_lock(parse_mutex);
 
-    auto& stored_ast = ast_cache[path];
-    if(!stored_ast)
+    auto stored_ast = ast_cache.find(path);
+    if(stored_ast == ast_cache.end())
     {
-      std::ifstream input(path);
-      if(!input)
-        throw interpreter_exception(path + " can't be read");
-
-      stored_ast.reset(new bash_ast(input));
-      if(stored_ast->get_error_count())
-        std::cerr << path << " could not be parsed properly" << std::endl;
+      // ensure the path is cached
+      auto iter = ast_cache.insert(make_pair(path, std::shared_ptr<bash_ast>()));
+      // this may throw exception
+      iter.first->second.reset(new bash_ast(path));
+      stored_ast = iter.first;
+    }
+    else if(!(stored_ast->second))
+    {
+      throw libbash::parse_exception(path + " cannot be fully parsed");
     }
 
-    return stored_ast;
+    return stored_ast->second;
   }
 }
 
 int source_builtin::exec(const std::vector<std::string>& bash_args)
 {
-  static std::unordered_map<std::string, std::shared_ptr<bash_ast>> ast_cache;
-
   if(bash_args.size() == 0)
     throw libbash::illegal_argument_exception("should provide one argument for source builtin");
 
-<<<<<<< HEAD
-  // we need fix this to pass extra arguments as positional parameters
-  const std::string& path = bash_args[0];
-
-  auto stored_ast = ast_cache.find(path);
-  if(stored_ast == ast_cache.end())
-  {
-    // ensure the path is cached
-    auto iter = ast_cache.insert(make_pair(path, std::shared_ptr<bash_ast>()));
-    // this may throw exception
-    iter.first->second.reset(new bash_ast(path));
-    stored_ast = iter.first;
-  }
-  else if(!(stored_ast->second))
-  {
-    throw libbash::parse_exception(path + " cannot be fully parsed");
-  }
-
   const std::string& original_path = _walker.resolve<std::string>("0");
-  try
-  {
-    _walker.define("0", path, true);
-    stored_ast->second->interpret_with(_walker);
-=======
+  _walker.define("0", bash_args.front(), true);
   try
   {
     parse(bash_args.front())->interpret_with(_walker);
->>>>>>> 8c2eecbb
   }
   catch(return_exception& e) {}
 
