--- conflicted
+++ resolved
@@ -44,14 +44,6 @@
   // we need fix this to pass extra arguments as positional parameters
   const std::string& path = bash_args[0];
 
-<<<<<<< HEAD
-  bash_ast ast(input);
-  try
-  {
-    ast.interpret_with(_walker);
-  }
-  catch(return_exception& e) {}
-=======
   auto& stored_ast = ast_cache[path];
   if(!stored_ast)
   {
@@ -61,8 +53,12 @@
 
     stored_ast.reset(new bash_ast(input));
   }
-  stored_ast->interpret_with(_walker);
->>>>>>> 4e2bf0c6
+  
+  try
+  {
+    stored_ast->interpret_with(_walker);
+  }
+  catch(return_exception& e) {}
 
   return _walker.get_status();
 }