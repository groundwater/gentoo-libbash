/*
   Please use git log for copyright holder and year information

   This file is part of libbash.

   libbash is free software: you can redistribute it and/or modify
   it under the terms of the GNU General Public License as published by
   the Free Software Foundation, either version 2 of the License, or
   (at your option) any later version.

   libbash is distributed in the hope that it will be useful,
   but WITHOUT ANY WARRANTY; without even the implied warranty of
   MERCHANTABILITY or FITNESS FOR A PARTICULAR PURPOSE.  See the
   GNU General Public License for more details.

   You should have received a copy of the GNU General Public License
   along with libbash.  If not, see <http://www.gnu.org/licenses/>.
*/
///
/// \file bash_ast.cpp
/// \brief a wrapper class that helps interpret from istream and string
///
#include "core/bash_ast.h"

<<<<<<< HEAD
#include <fstream>

#include <boost/numeric/conversion/cast.hpp>
=======
#include <sstream>
#include <thread>
>>>>>>> 8c2eecbb

#include "core/exceptions.h"
#include "core/interpreter.h"
#include "libbashLexer.h"
#include "libbashParser.h"
#include "libbashWalker.h"

bash_ast::bash_ast(const std::istream& source,
                   std::function<pANTLR3_BASE_TREE(plibbashParser)> p): parse(p)
{
  std::stringstream stream;
  stream << source.rdbuf();
  script = stream.str();
<<<<<<< HEAD
  init_parser(script, "unknown source");
=======

  input = antlr3NewAsciiStringInPlaceStream(
      reinterpret_cast<pANTLR3_UINT8>(const_cast<char*>(script.c_str())),
      script.size(),
      NULL);

  if(input == NULL)
    throw interpreter_exception("Unable to open file " + script + " due to malloc() failure");

  init_parser();
}

namespace
{
  std::mutex string_mutex;

  pANTLR3_STRING locked_newRaw8(pANTLR3_STRING_FACTORY factory)
  {
    std::lock_guard<std::mutex> l(string_mutex);
    pANTLR3_STRING_FACTORY pristine = antlr3StringFactoryNew();
    pANTLR3_STRING result = pristine->newRaw(factory);
    pristine->close(pristine);
    return result;
  }

  void locked_destroy(pANTLR3_STRING_FACTORY factory, pANTLR3_STRING string)
  {
    std::lock_guard<std::mutex> l(string_mutex);
    pANTLR3_STRING_FACTORY pristine = antlr3StringFactoryNew();
    pristine->destroy(factory, string);
    pristine->close(pristine);
  }
}

bash_ast::~bash_ast()
{
  psr->free(psr);
  tstream->free(tstream);
  lxr->free(lxr);
  input->close(input);
>>>>>>> 8c2eecbb
}

bash_ast::bash_ast(const std::string& script_path,
                   std::function<pANTLR3_BASE_TREE(plibbashParser)> p): parse(p)
{
  std::stringstream stream;
  std::ifstream file_stream(script_path);
  if(!file_stream)
    throw libbash::parse_exception(script_path + " can't be read");

<<<<<<< HEAD
  stream << file_stream.rdbuf();
  script = stream.str();
  init_parser(script, script_path);
=======
  langAST.reset(new libbashParser_start_return(psr->start(psr)));
  langAST->tree->strFactory->newRaw = &locked_newRaw8;
  langAST->tree->strFactory->destroy = &locked_destroy;
  error_count = psr->pParser->rec->getNumberOfSyntaxErrors(psr->pParser->rec);
>>>>>>> 8c2eecbb
}

void bash_ast::init_parser(const std::string& script, const std::string& script_path)
{
<<<<<<< HEAD
  input.reset(antlr3NewAsciiStringInPlaceStream(
    reinterpret_cast<pANTLR3_UINT8>(const_cast<char*>(script.c_str())),
    // We do not support strings longer than the max value of ANTLR3_UNIT32
    boost::numeric_cast<ANTLR3_UINT32>(script.size()),
    NULL));

  if(!input)
    throw libbash::parse_exception("Unable to open file " + script + " due to malloc() failure");

  input->fileName = input->strFactory->newStr(
      input->strFactory,
      reinterpret_cast<pANTLR3_UINT8>(const_cast<char*>(script_path.c_str())));

  lexer.reset(libbashLexerNew(input.get()));
  if(!lexer)
    throw libbash::parse_exception("Unable to create the lexer due to malloc() failure");

  token_stream.reset(antlr3CommonTokenStreamSourceNew(
      ANTLR3_SIZE_HINT, lexer->pLexer->rec->state->tokSource));
  if(!token_stream)
    throw libbash::parse_exception("Out of memory trying to allocate token stream");

  parser.reset(libbashParserNew(token_stream.get()));
  if(!parser)
    throw libbash::parse_exception("Out of memory trying to allocate parser");

  ast = parse(parser.get());
  if(parser->pParser->rec->getNumberOfSyntaxErrors(parser->pParser->rec))
    throw libbash::parse_exception("Something wrong happened while parsing");
  nodes.reset(antlr3CommonTreeNodeStreamNewTree(ast, ANTLR3_SIZE_HINT));
=======
  set_interpreter(&walker);

  auto nodes = antlr3CommonTreeNodeStreamNewTree(langAST->tree, ANTLR3_SIZE_HINT);
  plibbashWalker treePsr = libbashWalkerNew(nodes);
  try
  {
    treePsr->start(treePsr);
  }
  catch(...)
  {
    treePsr->free(treePsr);
    throw;
  }
  treePsr->free(treePsr);
  nodes->free(nodes);
>>>>>>> 8c2eecbb
}

std::string bash_ast::get_dot_graph()
{
<<<<<<< HEAD
  pANTLR3_STRING graph = nodes->adaptor->makeDot(nodes->adaptor, ast);
  return std::string(reinterpret_cast<char*>(graph->chars));
=======
  auto nodes = antlr3CommonTreeNodeStreamNewTree(langAST->tree, ANTLR3_SIZE_HINT);
  pANTLR3_STRING graph = nodes->adaptor->makeDot(nodes->adaptor, langAST->tree);
  std::string result(reinterpret_cast<char*>(graph->chars));
  nodes->free(nodes);
  return result;
>>>>>>> 8c2eecbb
}

std::string bash_ast::get_string_tree()
{
  return std::string(reinterpret_cast<char*>(ast->toStringTree(ast)->chars));
}

namespace
{
  void print_line_counter(std::stringstream& result,
                          pANTLR3_COMMON_TOKEN token,
                          int& line_counter,
                          int pos)
  {
    char* text = reinterpret_cast<char*>(token->getText(token)->chars);
    for(int i = pos; text[i] == '\n'; ++i)
      result << '\n' << line_counter++ << "\t";
  }
}

std::string bash_ast::get_parser_tokens(antlr_pointer<ANTLR3_COMMON_TOKEN_STREAM_struct>& token_stream,
                                        std::function<std::string(ANTLR3_UINT32)> token_map)
{
  std::stringstream result;
  int line_counter = 1;

  // output line number for the first line
  result << line_counter++ << "\t";

  pANTLR3_VECTOR token_list = token_stream->getTokens(token_stream.get());
  unsigned token_size = token_list->size(token_list);

  for(unsigned i = 0u; i != token_size; ++i)
  {
    pANTLR3_COMMON_TOKEN token = reinterpret_cast<pANTLR3_COMMON_TOKEN>
      (token_list->get(token_list, i));
    std::string tokenName = token_map(token->getType(token));

    if(tokenName != "EOL" && tokenName != "COMMENT" && tokenName != "CONTINUE_LINE")
    {
      result << tokenName << " ";
    }
    // Output \n and line number before each COMMENT token for better readability
    else if(tokenName == "COMMENT")
    {
      print_line_counter(result, token, line_counter, 0);
      result << tokenName;
    }
    // Output \n and line number after each CONTINUE_LINE/EOL token for better readability
    // omit the last \n and line number
    else if(i + 1 != token_size)
    {
      result << tokenName;
      print_line_counter(result, token, line_counter, tokenName == "CONTINUE_LINE"? 1 : 0);
    }
  }
  return result.str();
}

std::string bash_ast::get_walker_tokens(std::function<std::string(ANTLR3_UINT32)> token_map)
{
  std::stringstream result;
  pANTLR3_INT_STREAM istream = nodes->tnstream->istream;
  auto istream_size = istream->size(istream);

  for(ANTLR3_UINT32 i = 1; i <= istream_size; ++i)
  {
    ANTLR3_UINT32 token = istream->_LA(istream, boost::numeric_cast<ANTLR3_INT32>(i));
    if(token == 2)
      result << "DOWN ";
    else if(token == 3)
      result << "UP ";
    else
      result << token_map(istream->_LA(istream, boost::numeric_cast<ANTLR3_INT32>(i))) << " ";
  }
  result << std::endl;

  return result.str();
}

void bash_ast::walker_start(plibbashWalker tree_parser)
{
  tree_parser->start(tree_parser);
}

long bash_ast::walker_arithmetics(plibbashWalker tree_parser)
{
  return tree_parser->arithmetics(tree_parser);
}

pANTLR3_BASE_TREE bash_ast::parser_start(plibbashParser parser)
{
  return parser->start(parser).tree;
}

pANTLR3_BASE_TREE bash_ast::parser_arithmetics(plibbashParser parser)
{
  return parser->arithmetics(parser).tree;
}

void bash_ast::call_function(plibbashWalker ctx,
                             ANTLR3_MARKER index)
{
  auto INPUT = ctx->pTreeParser->ctnstream;
  // Push function index into INPUT
  // The actual type of ANTLR3_MARKER is ANTLR3_INT32
  INPUT->push(INPUT, boost::numeric_cast<ANTLR3_INT32>(index));
  // Execute function body
  ctx->compound_command(ctx);
}

bash_ast::walker_pointer bash_ast::create_walker(interpreter& walker)
{
    set_interpreter(&walker);
    walker.push_current_ast(this);

    auto deleter = [&](plibbashWalker tree_parser)
    {
      tree_parser->free(tree_parser);
      walker.pop_current_ast();
    };

    return walker_pointer(libbashWalkerNew(nodes.get()), deleter);
}<|MERGE_RESOLUTION|>--- conflicted
+++ resolved
@@ -22,14 +22,11 @@
 ///
 #include "core/bash_ast.h"
 
-<<<<<<< HEAD
 #include <fstream>
-
-#include <boost/numeric/conversion/cast.hpp>
-=======
 #include <sstream>
 #include <thread>
->>>>>>> 8c2eecbb
+
+#include <boost/numeric/conversion/cast.hpp>
 
 #include "core/exceptions.h"
 #include "core/interpreter.h"
@@ -43,19 +40,20 @@
   std::stringstream stream;
   stream << source.rdbuf();
   script = stream.str();
-<<<<<<< HEAD
   init_parser(script, "unknown source");
-=======
-
-  input = antlr3NewAsciiStringInPlaceStream(
-      reinterpret_cast<pANTLR3_UINT8>(const_cast<char*>(script.c_str())),
-      script.size(),
-      NULL);
-
-  if(input == NULL)
-    throw interpreter_exception("Unable to open file " + script + " due to malloc() failure");
-
-  init_parser();
+}
+
+bash_ast::bash_ast(const std::string& script_path,
+                   std::function<pANTLR3_BASE_TREE(plibbashParser)> p): parse(p)
+{
+  std::stringstream stream;
+  std::ifstream file_stream(script_path);
+  if(!file_stream)
+    throw libbash::parse_exception(script_path + " can't be read");
+
+  stream << file_stream.rdbuf();
+  script = stream.str();
+  init_parser(script, script_path);
 }
 
 namespace
@@ -80,38 +78,8 @@
   }
 }
 
-bash_ast::~bash_ast()
-{
-  psr->free(psr);
-  tstream->free(tstream);
-  lxr->free(lxr);
-  input->close(input);
->>>>>>> 8c2eecbb
-}
-
-bash_ast::bash_ast(const std::string& script_path,
-                   std::function<pANTLR3_BASE_TREE(plibbashParser)> p): parse(p)
-{
-  std::stringstream stream;
-  std::ifstream file_stream(script_path);
-  if(!file_stream)
-    throw libbash::parse_exception(script_path + " can't be read");
-
-<<<<<<< HEAD
-  stream << file_stream.rdbuf();
-  script = stream.str();
-  init_parser(script, script_path);
-=======
-  langAST.reset(new libbashParser_start_return(psr->start(psr)));
-  langAST->tree->strFactory->newRaw = &locked_newRaw8;
-  langAST->tree->strFactory->destroy = &locked_destroy;
-  error_count = psr->pParser->rec->getNumberOfSyntaxErrors(psr->pParser->rec);
->>>>>>> 8c2eecbb
-}
-
 void bash_ast::init_parser(const std::string& script, const std::string& script_path)
 {
-<<<<<<< HEAD
   input.reset(antlr3NewAsciiStringInPlaceStream(
     reinterpret_cast<pANTLR3_UINT8>(const_cast<char*>(script.c_str())),
     // We do not support strings longer than the max value of ANTLR3_UNIT32
@@ -139,40 +107,18 @@
     throw libbash::parse_exception("Out of memory trying to allocate parser");
 
   ast = parse(parser.get());
+  ast->strFactory->newRaw = &locked_newRaw8;
+  ast->strFactory->destroy = &locked_destroy;
   if(parser->pParser->rec->getNumberOfSyntaxErrors(parser->pParser->rec))
     throw libbash::parse_exception("Something wrong happened while parsing");
-  nodes.reset(antlr3CommonTreeNodeStreamNewTree(ast, ANTLR3_SIZE_HINT));
-=======
-  set_interpreter(&walker);
-
-  auto nodes = antlr3CommonTreeNodeStreamNewTree(langAST->tree, ANTLR3_SIZE_HINT);
-  plibbashWalker treePsr = libbashWalkerNew(nodes);
-  try
-  {
-    treePsr->start(treePsr);
-  }
-  catch(...)
-  {
-    treePsr->free(treePsr);
-    throw;
-  }
-  treePsr->free(treePsr);
-  nodes->free(nodes);
->>>>>>> 8c2eecbb
 }
 
 std::string bash_ast::get_dot_graph()
 {
-<<<<<<< HEAD
+  antlr_pointer<ANTLR3_COMMON_TREE_NODE_STREAM_struct> nodes(
+    antlr3CommonTreeNodeStreamNewTree(ast, ANTLR3_SIZE_HINT));
   pANTLR3_STRING graph = nodes->adaptor->makeDot(nodes->adaptor, ast);
   return std::string(reinterpret_cast<char*>(graph->chars));
-=======
-  auto nodes = antlr3CommonTreeNodeStreamNewTree(langAST->tree, ANTLR3_SIZE_HINT);
-  pANTLR3_STRING graph = nodes->adaptor->makeDot(nodes->adaptor, langAST->tree);
-  std::string result(reinterpret_cast<char*>(graph->chars));
-  nodes->free(nodes);
-  return result;
->>>>>>> 8c2eecbb
 }
 
 std::string bash_ast::get_string_tree()
@@ -235,6 +181,8 @@
 std::string bash_ast::get_walker_tokens(std::function<std::string(ANTLR3_UINT32)> token_map)
 {
   std::stringstream result;
+  antlr_pointer<ANTLR3_COMMON_TREE_NODE_STREAM_struct> nodes(
+    antlr3CommonTreeNodeStreamNewTree(ast, ANTLR3_SIZE_HINT));
   pANTLR3_INT_STREAM istream = nodes->tnstream->istream;
   auto istream_size = istream->size(istream);
 
@@ -277,6 +225,11 @@
                              ANTLR3_MARKER index)
 {
   auto INPUT = ctx->pTreeParser->ctnstream;
+
+  // Initialize the input stream
+  auto ISTREAM = ctx->pTreeParser->ctnstream->tnstream->istream;
+  ISTREAM->size(ISTREAM);
+
   // Push function index into INPUT
   // The actual type of ANTLR3_MARKER is ANTLR3_INT32
   INPUT->push(INPUT, boost::numeric_cast<ANTLR3_INT32>(index));
@@ -284,7 +237,8 @@
   ctx->compound_command(ctx);
 }
 
-bash_ast::walker_pointer bash_ast::create_walker(interpreter& walker)
+bash_ast::walker_pointer bash_ast::create_walker(interpreter& walker,
+                                                 antlr_pointer<ANTLR3_COMMON_TREE_NODE_STREAM_struct>& nodes)
 {
     set_interpreter(&walker);
     walker.push_current_ast(this);
