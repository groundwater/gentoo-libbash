--- conflicted
+++ resolved
@@ -415,30 +415,18 @@
 
 bool interpreter::get_additional_option(const std::string& name) const
 {
-<<<<<<< HEAD
-  auto iter = bash_options.find(name);
-  if(iter == bash_options.end())
-    throw libbash::interpreter_exception("Invalid bash option");
-=======
   auto iter = additional_options.find(name);
   if(iter == additional_options.end())
-    throw interpreter_exception("Invalid bash option");
->>>>>>> e014fed8
+    throw libbash::interpreter_exception("Invalid bash option");
 
   return iter->second;
 }
 
 void interpreter::set_additional_option(const std::string& name, bool value)
 {
-<<<<<<< HEAD
-  auto iter = bash_options.find(name);
-  if(iter == bash_options.end())
-    throw libbash::interpreter_exception(name + " is not a valid bash option");
-=======
   auto iter = additional_options.find(name);
   if(iter == additional_options.end())
-    throw interpreter_exception(name + " is not a valid bash option");
->>>>>>> e014fed8
+    throw libbash::interpreter_exception(name + " is not a valid bash option");
 
   iter->second = value;
 }
