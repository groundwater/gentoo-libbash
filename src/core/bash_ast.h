--- conflicted
+++ resolved
@@ -54,28 +54,18 @@
 {
   antlr_pointer<ANTLR3_INPUT_STREAM_struct> input;
   std::string script;
-<<<<<<< HEAD
   antlr_pointer<libbashLexer_Ctx_struct> lexer;
   antlr_pointer<ANTLR3_COMMON_TOKEN_STREAM_struct> token_stream;
   antlr_pointer<libbashParser_Ctx_struct> parser;
   pANTLR3_BASE_TREE ast;
-  antlr_pointer<ANTLR3_COMMON_TREE_NODE_STREAM_struct> nodes;
   std::function<pANTLR3_BASE_TREE(libbashParser_Ctx_struct*)> parse;
 
   typedef std::unique_ptr<libbashWalker_Ctx_struct, std::function<void(plibbashWalker)>> walker_pointer;
 
   void init_parser(const std::string& script, const std::string& script_path);
-  walker_pointer create_walker(interpreter& walker);
+  walker_pointer create_walker(interpreter& walker,
+                               antlr_pointer<ANTLR3_COMMON_TREE_NODE_STREAM_struct>& nodes);
 
-=======
-  libbashLexer_Ctx_struct* lxr;
-  pANTLR3_COMMON_TOKEN_STREAM tstream;
-  libbashParser_Ctx_struct* psr;
-  std::unique_ptr<libbashParser_start_return_struct> langAST;
-  int error_count;
-
-  void init_parser();
->>>>>>> 8c2eecbb
 public:
   bash_ast(const std::istream& source,
            std::function<pANTLR3_BASE_TREE(libbashParser_Ctx_struct*)> p=parser_start);
@@ -102,7 +92,9 @@
   typename std::result_of<Functor(plibbashWalker)>::type
   interpret_with(interpreter& walker, Functor walk)
   {
-    walker_pointer p_tree_parser = create_walker(walker);
+    antlr_pointer<ANTLR3_COMMON_TREE_NODE_STREAM_struct> nodes(
+      antlr3CommonTreeNodeStreamNewTree(ast, ANTLR3_SIZE_HINT));
+    walker_pointer p_tree_parser = create_walker(walker, nodes);
     return walk(p_tree_parser.get());
   }
 
